--- conflicted
+++ resolved
@@ -1,11 +1,9 @@
-<<<<<<< HEAD
 # Changes in 3.0.0-alpha.1:
 * Swashbuckle.AspNetCore updated to version >= 5.0.0-beta
 
 # Changes in 2.0.0-beta.1:
 * Swashbuckle.AspNetCore updated to version >= 4.0.0
 * Schema Minimum and Maximum now supports doubles (was only int)
-=======
 # Changes in 2.1.0:
 * Changes: Allow to use SwaggerGenOptions.CustomSchemaIds (PR#31) by @mkjeff
 
@@ -19,7 +17,6 @@
 * Changes: Running through included validators recursively to add the entire tree (PR#29) by @runebaekkelund
 * Changes: Numeric types includes decimal
 * Changes: Schema Minimum and Maximum now supports doubles (was only int)
->>>>>>> 49d9c9be
 * WARNING: ScopedSwaggerMiddleware doesn't work as expected because Swashbuckle.AspNetCore changed a lot. Looking for workaround.
 
 # Changes in 1.2.0:
