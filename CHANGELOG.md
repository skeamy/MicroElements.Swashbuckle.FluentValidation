<<<<<<< HEAD
# Changes in 3.0.0-beta.1:
* Swashbuckle.AspNetCore updated to version >= 5.0.0-rc2 (many breaking changes)

# Changes in 3.0.0-alpha.1:
* Swashbuckle.AspNetCore updated to version >= 5.0.0-beta
=======
# Changes in 2.2.0:
* Added HttpContextServiceProviderValidatorFactory to resolve scoped Dependency Injection (PR#34) by @WarpSpideR
>>>>>>> 471cd3dc

# Changes in 2.1.1:
* Fixed MinLength rewrite by MaxLength validator #32

# Changes in 2.1.0:
* Changes: Allow to use SwaggerGenOptions.CustomSchemaIds (PR#31) by @mkjeff

# Changes in 2.0.1:
* Fixed: #24: NullReferenceException on apply rule for operations.
* Changes: Added more debug logging.

# Changes in 2.0.0:
* Swashbuckle.AspNetCore updated and restricted to version [4.0.0, 5.0.0)
* Breaking Changes: FluentValidation updated to 8.1.3 to support when/unless (PR#27) by @emilssonn
* Changes: Running through included validators recursively to add the entire tree (PR#29) by @runebaekkelund
* Changes: Numeric types includes decimal
* Changes: Schema Minimum and Maximum now supports doubles (was only int)
* WARNING: ScopedSwaggerMiddleware doesn't work as expected because Swashbuckle.AspNetCore changed a lot. Looking for workaround.

# Changes in 1.2.0:
* Added: Numeric types includes decimal

# Changes in 1.1.0:
* Swashbuckle.AspNetCore version locked to versions [1.1.0-3.0.0] because version 4.0.0 has breaking changes. Next version will be 2.0.0 according semver.

# Changes in 1.0.0:
* Added ScopedSwaggerMiddleware to resolve error "Cannot resolve 'MyValidator' from root provider because it requires scoped service 'TDependency'"
* Added support for Include
* Bugfixes
* Updated samples and documentation
* Build scripts migrated to MicroElements.Devops
* Build: added SourceLink

# Changes in 0.8.2:
* Fixed: #13: Fixed warning with null schema.Properties

# Changes in 0.8.1:
* Fixed: #12: Fixed NullReferenceException, if schema.Properties is null

# Changes in 0.8.0:
* New feature: FluentValidation rules for get operation parameters binded from models with validators. Adds swagger validation for parameters: Required, MinLength, MaxLength, Minimum, Maximum, Pattern (DataAnnotation works only with [Required]).
* Fixed: #10: Now member search is IgnoreCase
* Fixed: Possible double Required

# Changes in 0.7.0:
* Improved stability and diagnostics
* Added GetValidator error handling, ApplyRule error handling
* Added ability to work without provided FluentValidation (does not break anything)
* Added ability to use Microsoft.Extensions.Logging.Abstractions (no additional dependencies)
* Added logging in error points (logs as warnings)

# Changes in 0.6.0:
* Fixed: #6: Removed empty required array from swagger schema

# Changes in 0.5.0:
* Supported float and double values for IComparisonValidator and IBetweenValidator

# Changes in 0.4.0:
* Refactored to easy add new rules
* Added ability to add rules through DI
Supported validators:
* INotNullValidator (NotNull)
* INotEmptyValidator (NotEmpty)
* ILengthValidator (Length, MinimumLength, MaximumLength, ExactLength)
* IRegularExpressionValidator (Email, Matches)
* IComparisonValidator (GreaterThan, GreaterThanOrEqual, LessThan, LessThanOrEqual)
* IBetweenValidator (InclusiveBetween, ExclusiveBetween)

# Changes in 0.3.0:
* FluentValidationRulesRegistrator moved to main swagger namespace

# Changes in 0.2.0:
* Added FluentValidationRulesRegistrator

# Changes in 0.1.0:
* Added FluentValidationRules.

Full release notes can be found at 
https://github.com/micro-elements/MicroElements.Swashbuckle.FluentValidation/blob/master/CHANGELOG.md<|MERGE_RESOLUTION|>--- conflicted
+++ resolved
@@ -1,13 +1,11 @@
-<<<<<<< HEAD
 # Changes in 3.0.0-beta.1:
 * Swashbuckle.AspNetCore updated to version >= 5.0.0-rc2 (many breaking changes)
 
 # Changes in 3.0.0-alpha.1:
 * Swashbuckle.AspNetCore updated to version >= 5.0.0-beta
-=======
+
 # Changes in 2.2.0:
 * Added HttpContextServiceProviderValidatorFactory to resolve scoped Dependency Injection (PR#34) by @WarpSpideR
->>>>>>> 471cd3dc
 
 # Changes in 2.1.1:
 * Fixed MinLength rewrite by MaxLength validator #32
